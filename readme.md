# Buteo - Facilitating EO-Supported Decision Support Systems

The Buteo-Toolbox is a series of packages that ease the creation of decision support systems. It is designed to run on Linux, but should run on MacOS/Windows as well. It contains the following packages:

* Rasters
* Statistics
* Sentinel/Landsat/Viirs/SRTM
* Learn
* Orfeo
* Snap
* Visualise
* Monitor

It is capable of downloading and processing a range of openEO data sources, integrate with ESA Snap and CNES Orfeo to wrangle the data. It has a series of recipes to apply machine learning to the data and a monitoring package to automatically download, process and upload imagery.

Dependencies:
* Orfeo
* Snap
* OpenCV
* SentinelSat
* Numpy
* Cython

The system is under active development and is not ready for public release. It is being developed by NIRAS and Aalborg University.


# Ubuntu setup
  * sudo apt-get update
  * sudo apt-get install otb-bin git build-essential manpages-dev libgfortran3
  * sudo apt-get upgrade
  * sudo apt full-upgrade
  * sudo apt autoremove


# Packages
  ## Anaconda
  * Get the newest link @ https://www.anaconda.com/distribution/ 
  * cd /tmp
  * curl -O https://repo.anaconda.com/archive/Anaconda3-2020.02-Linux-x86_64.sh
  * sudo bash Anaconda3-2019.10-Linux-x86_64.sh
  * source ~/.bashrc
  * cd ~
  * sudo chown cfi -R ./*
  * sudo chown cfi .conda/environments.txt
  * conda update conda
  * conda update --all
  * conda create --name green
  * pip install --upgrade pip
  * conda install -c conda-forge statsmodels scikit-image opencv shapely gdal geojson scikit-learn sqlalchemy sqlite imbalanced-learn pandas matplotlib geopandas pyshp psutil cython tensorflow
  * pip install tensorflow
  * pip install keras
  * conda update --all
  * pip install sentinelsat

  * add: OTB_MAX_RAM_HINT=24000 and GDAL_CACHEMAX=16000 to ~./bashrc with appropriate ram limits.





  ## Snappy
  * cd ~
  * curl -O http://step.esa.int/downloads/7.0/installers/esa-snap_sentinel_unix_7_0.sh
  * bash esa-snap_sentinel_unix_7_0.sh
<<<<<<< HEAD
  * Yes to all defaults, set path of python env to /home/cfi/anaconda3/envs/yellow/bin/python
  * echo 'alias gpt=~/esa_snap/bin/gpt' >> ~/.bashrc
  * echo '-Xmx16G' >> ~/esa_snap/bin/gpt.vmoptions
  * snap --nosplash --nogui --modules --update-all
  * IF SNAP IS NOT UPDATE, THIS STEP IS NECESARRY ON FOCAL 20.04 https://forum.step.esa.int/t/error-in-applying-ers-orbit-informations/23195/13
=======
  * Yes to all defaults, set path of python env to /home/cfi/anaconda3/envs/green/bin/python
  * echo 'alias gpt=~/snap/bin/gpt' >> ~/.bashrc
  * echo '-Xmx32G' >> ~/snap/bin/gpt.vmoptions
  * ~/snap/bin/snap --nosplash --nogui --modules --update-all
>>>>>>> 1994a1b9


  ## Git
  * cd ~
  * git clone https://github.com/casperfibaek/yellow.git
  * git config --global user.name "johndoe"
  * git config --global user.email johndoe@example.com
  * git config --global user.password fakefakefake
  * git config --global credential.helper store
  * git config --global credential.helper wincred


  # Test
  * otbApplicationLauncherCommandLine<|MERGE_RESOLUTION|>--- conflicted
+++ resolved
@@ -62,18 +62,15 @@
   * cd ~
   * curl -O http://step.esa.int/downloads/7.0/installers/esa-snap_sentinel_unix_7_0.sh
   * bash esa-snap_sentinel_unix_7_0.sh
-<<<<<<< HEAD
   * Yes to all defaults, set path of python env to /home/cfi/anaconda3/envs/yellow/bin/python
   * echo 'alias gpt=~/esa_snap/bin/gpt' >> ~/.bashrc
   * echo '-Xmx16G' >> ~/esa_snap/bin/gpt.vmoptions
   * snap --nosplash --nogui --modules --update-all
   * IF SNAP IS NOT UPDATE, THIS STEP IS NECESARRY ON FOCAL 20.04 https://forum.step.esa.int/t/error-in-applying-ers-orbit-informations/23195/13
-=======
   * Yes to all defaults, set path of python env to /home/cfi/anaconda3/envs/green/bin/python
   * echo 'alias gpt=~/snap/bin/gpt' >> ~/.bashrc
   * echo '-Xmx32G' >> ~/snap/bin/gpt.vmoptions
   * ~/snap/bin/snap --nosplash --nogui --modules --update-all
->>>>>>> 1994a1b9
 
 
   ## Git
